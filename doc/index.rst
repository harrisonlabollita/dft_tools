.. index:: DFTTools

<<<<<<< HEAD
.. module:: triqs_dft_tools

.. _dft:

DFTTools
========
=======
app4triqs
*********

.. sidebar:: app4triqs 3.0.0

   This is the homepage of app4triqs v3.0.0.
   For changes see the :ref:`changelog page <changelog>`.
      
      .. image:: _static/logo_github.png
         :width: 75%
         :align: center
         :target: https://github.com/triqs/app4triqs

>>>>>>> e2332d4d

.. sidebar:: DFTTools 3.0

   This is the homepage DFTTools Version 3.0
   For the changes in DFTTools, Cf :ref:`changelog page <changelog>`

This :ref:`TRIQS-based <triqslibs:welcome>`-based application is aimed
at ab-initio calculations for 
correlated materials, combining realistic DFT band-structure
calculations with the dynamical mean-field theory. Together with the
necessary tools to perform the DMFT self-consistency loop for
realistic multi-band problems, the package provides a full-fledged
charge self-consistent interface to the `Wien2K package
<http://www.wien2k.at>`_. In addition, if Wien2k is not available, it
provides a generic interface for one-shot DFT+DMFT calculations, where
only the single-particle Hamiltonian in orbital space has to be
provided.

Learn how to use this package in the :ref:`documentation` and the :ref:`tutorials`.


    
.. toctree::
   :maxdepth: 2
   :hidden:

   install
   documentation
   issues
   ChangeLog.md
   about<|MERGE_RESOLUTION|>--- conflicted
+++ resolved
@@ -1,47 +1,59 @@
-.. index:: DFTTools
+.. _welcome: 
 
-<<<<<<< HEAD
-.. module:: triqs_dft_tools
+#########
+DFTTools
+#########
 
-.. _dft:
+.. sidebar:: DFTTools 3.0.0
 
-DFTTools
-========
-=======
-app4triqs
-*********
-
-.. sidebar:: app4triqs 3.0.0
-
-   This is the homepage of app4triqs v3.0.0.
+   This is the homepage of DFTTools v3.0.0.
    For changes see the :ref:`changelog page <changelog>`.
       
       .. image:: _static/logo_github.png
          :width: 75%
          :align: center
-         :target: https://github.com/triqs/app4triqs
+         :target: https://github.com/triqs/dft_tools
 
->>>>>>> e2332d4d
-
-.. sidebar:: DFTTools 3.0
-
-   This is the homepage DFTTools Version 3.0
-   For the changes in DFTTools, Cf :ref:`changelog page <changelog>`
 
 This :ref:`TRIQS-based <triqslibs:welcome>`-based application is aimed
 at ab-initio calculations for 
 correlated materials, combining realistic DFT band-structure
 calculations with the dynamical mean-field theory. Together with the
 necessary tools to perform the DMFT self-consistency loop for
-realistic multi-band problems, the package provides a full-fledged
+realistic multi-band problems. The package provides a full-fledged
 charge self-consistent interface to the `Wien2K package
-<http://www.wien2k.at>`_. In addition, if Wien2k is not available, it
-provides a generic interface for one-shot DFT+DMFT calculations, where
-only the single-particle Hamiltonian in orbital space has to be
-provided.
+<http://www.wien2k.at>`_, and `VASP package <https://www.vasp.at>`_. 
+In addition, it provides a generic interface for one-shot DFT+DMFT 
+calculations, where only the single-particle Hamiltonian in 
+orbital space has to be provided. The Hamiltonian can be  
+generated from the above mentioned DFT codes, 
+`wannier90 <http://www.wannier.org/>`_ output files, or with the 
+built-in generic H(k) converter.
 
 Learn how to use this package in the :ref:`documentation` and the :ref:`tutorials`.
 
+.. image:: _static/logo_cea.png
+   :width: 14%
+   :target: http://ipht.cea.fr
+
+.. image:: _static/logo_x.png
+   :width: 14%
+   :target: "https://www.cpht.polytechnique.fr
+
+.. image:: _static/logo_cnrs.png
+   :width: 14%
+   :target: https://www.cnrs.fr
+
+.. image:: _static/logo_erc.jpg
+   :width: 14%
+
+.. image:: _static/logo_flatiron.png
+   :width: 20%
+   :target: https://www.simonsfoundation.org/flatiron
+
+.. image:: _static/logo_simons.jpg
+   :width: 20%
+   :target: https://www.simonsfoundation.org
 
     
 .. toctree::
@@ -50,6 +62,7 @@
 
    install
    documentation
+   tutorials
    issues
    ChangeLog.md
    about