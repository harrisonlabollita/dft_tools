--- conflicted
+++ resolved
@@ -45,15 +45,11 @@
 
 source_suffix = '.rst'
 
-<<<<<<< HEAD
-project = 'TRIQS DFTTools'
-=======
 # Turn on sphinx.ext.autosummary
 autosummary_generate = True
 autosummary_imported_members=False
 
-project = '@PROJECT_NAME@'
->>>>>>> b74b87fc
+project = 'TRIQS DFTTools'
 version = '@PROJECT_VERSION@'
 
 copyright = '2011-2021'
