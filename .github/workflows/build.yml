name: build

on:
  push:
    branches: [ unstable ]
  pull_request:
    branches: [ unstable ]

jobs:
  build:

    strategy:
      fail-fast: false
      matrix:
        include:
          - {os: ubuntu-22.04, cc: gcc-12, cxx: g++-12}
          - {os: ubuntu-22.04, cc: clang-15, cxx: clang++-15}
          - {os: macos-12, cc: gcc-12, cxx: g++-12}
          - {os: macos-12, cc: /usr/local/opt/llvm/bin/clang, cxx: /usr/local/opt/llvm/bin/clang++}

    runs-on: ${{ matrix.os }}

    steps:
    - uses: actions/checkout@v2

    - name: Install ubuntu dependencies
      if: matrix.os == 'ubuntu-22.04'
      run: >
        sudo apt-get update &&
        sudo apt-get install lsb-release wget software-properties-common &&
        wget -O /tmp/llvm.sh https://apt.llvm.org/llvm.sh && sudo chmod +x /tmp/llvm.sh && sudo /tmp/llvm.sh 13 &&
        sudo apt-get install
<<<<<<< HEAD
        clang-13
        g++-10
        gfortran-10
=======
        clang-15
        g++-12
        gfortran
>>>>>>> 17e0ef69
        hdf5-tools
        libblas-dev
        libboost-dev
        libclang-15-dev
        libc++-15-dev
        libc++abi-15-dev
        libomp-15-dev
        libfftw3-dev
        libgfortran5
        libgmp-dev
        libhdf5-dev
        liblapack-dev
        libopenmpi-dev
        openmpi-bin
        openmpi-common
        openmpi-doc
        python3-clang-15
        python3-dev
        python3-mako
        python3-matplotlib
        python3-mpi4py
        python3-numpy
        python3-pip
        python3-scipy
        python3-sphinx
        python3-nbsphinx

    - name: Install homebrew dependencies
      if: matrix.os == 'macos-12'
      run: |
        brew install gcc@12 llvm boost fftw hdf5 open-mpi openblas
        pip3 install mako numpy scipy mpi4py
        pip3 install -r requirements.txt

    - name: Build & Install TRIQS
      env:
        CC: ${{ matrix.cc }}
        CXX: ${{ matrix.cxx }}
      run: |
        git clone https://github.com/TRIQS/triqs --branch unstable
        mkdir triqs/build && cd triqs/build
        cmake .. -DBuild_Tests=OFF -DCMAKE_INSTALL_PREFIX=$HOME/install
        make -j1 install VERBOSE=1
        cd ../

    - name: Build dft_tools
      env:
        CC: ${{ matrix.cc }}
        CXX: ${{ matrix.cxx }}
        FC: gfortran-10
        LIBRARY_PATH: /usr/local/opt/llvm/lib
      run: |
        source $HOME/install/share/triqs/triqsvars.sh
        mkdir build && cd build && cmake ..
        make -j2 || make -j1 VERBOSE=1

    - name: Test app4triqs
      env:
        DYLD_FALLBACK_LIBRARY_PATH: /usr/local/opt/llvm/lib
      run: |
        source $HOME/install/share/triqs/triqsvars.sh
        cd build
        ctest -j2 --output-on-failure<|MERGE_RESOLUTION|>--- conflicted
+++ resolved
@@ -30,15 +30,9 @@
         sudo apt-get install lsb-release wget software-properties-common &&
         wget -O /tmp/llvm.sh https://apt.llvm.org/llvm.sh && sudo chmod +x /tmp/llvm.sh && sudo /tmp/llvm.sh 13 &&
         sudo apt-get install
-<<<<<<< HEAD
         clang-13
         g++-10
         gfortran-10
-=======
-        clang-15
-        g++-12
-        gfortran
->>>>>>> 17e0ef69
         hdf5-tools
         libblas-dev
         libboost-dev
